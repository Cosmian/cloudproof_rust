--- conflicted
+++ resolved
@@ -1,10 +1,6 @@
 [package]
 name = "cloudproof"
-<<<<<<< HEAD
-version = "1.3.0"
-=======
 version = "2.0.0"
->>>>>>> 5c599dba
 authors = ["Théophile Brézot<theophile.brezot@cosmian.com>"]
 edition = "2021"
 license = "MIT/Apache-2.0"
@@ -32,10 +28,6 @@
 ]
 
 [dependencies]
-<<<<<<< HEAD
-cloudproof_cover_crypt = { version = "11.0.1", optional = true }
-cloudproof_findex = { version = "3.0.1", optional = true }
-=======
 ######
 # Watchout: for convenience in development mode, we can set one of those following dependencies such as:
 # cloudproof_anonymization = { path = "../anonymization", optional = true }
@@ -49,5 +41,4 @@
 cloudproof_anonymization = { version = "0.1.0", optional = true }
 cloudproof_cover_crypt = { version = "11.0.2", optional = true }
 cloudproof_findex = { version = "4.0.1", optional = true }
->>>>>>> 5c599dba
 cloudproof_fpe = { version = "0.1.0", optional = true }